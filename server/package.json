{
  "name": "server",
  "version": "0.1.0",
  "private": true,
  "type": "commonjs",
  "main": "src/index.ts",
  "scripts": {
    "dev": "npx tsx src/index.ts",
    "build": "if exist dist rmdir /s /q dist && npx tsc",
    "start": "node dist/index.js"
  },
  "dependencies": {
    "@ftrack/api": "^1.11.2",
<<<<<<< HEAD
    "@types/recharts": "^1.8.29",
=======
    "@google/generative-ai": "^0.24.1",
    "@types/react": "^19.1.8",
    "antd": "^5.26.6",
>>>>>>> 263cecb1
    "bcrypt": "^5.1.1",
    "cors": "^2.8.5",
    "dotenv": "^16.4.7",
    "express": "^4.21.2",
    "fluent-ffmpeg": "^2.1.3",
    "joi": "^17.13.3",
    "jsonwebtoken": "^9.0.2",
    "mongoose": "^8.16.0",
<<<<<<< HEAD
    "multer": "^2.0.2",
    "nodemailer": "^7.0.3",
=======
    "nodemailer": "^7.0.5",
>>>>>>> 263cecb1
    "qrcode": "^1.5.4",
    "recharts": "^3.1.0",
    "speakeasy": "^2.0.0"
  },
  "devDependencies": {
    "@types/antd": "^0.12.32",
    "@types/bcrypt": "^5.0.2",
    "@types/cors": "^2.8.17",
    "@types/express": "^5.0.3",
    "@types/fluent-ffmpeg": "^2.1.27",
    "@types/jsonwebtoken": "^9.0.9",
    "@types/multer": "^2.0.0",
    "@types/node": "^22.13.12",
    "@types/nodemailer": "^6.4.17",
    "@types/qrcode": "^1.5.5",
    "@types/speakeasy": "^2.0.10",
    "ffmpeg-static": "^5.2.0",
    "typescript": "^5.8.2"
  }
}<|MERGE_RESOLUTION|>--- conflicted
+++ resolved
@@ -11,13 +11,10 @@
   },
   "dependencies": {
     "@ftrack/api": "^1.11.2",
-<<<<<<< HEAD
     "@types/recharts": "^1.8.29",
-=======
     "@google/generative-ai": "^0.24.1",
     "@types/react": "^19.1.8",
     "antd": "^5.26.6",
->>>>>>> 263cecb1
     "bcrypt": "^5.1.1",
     "cors": "^2.8.5",
     "dotenv": "^16.4.7",
@@ -26,12 +23,8 @@
     "joi": "^17.13.3",
     "jsonwebtoken": "^9.0.2",
     "mongoose": "^8.16.0",
-<<<<<<< HEAD
     "multer": "^2.0.2",
-    "nodemailer": "^7.0.3",
-=======
     "nodemailer": "^7.0.5",
->>>>>>> 263cecb1
     "qrcode": "^1.5.4",
     "recharts": "^3.1.0",
     "speakeasy": "^2.0.0"
