import dotenv from 'dotenv'
dotenv.config()

import app from './utils/app' // (server)
import mongo from './utils/mongo' // (database)
import { PORT } from './constants/index'
import authRoutes from './routes/auth'
import projectsRouter from './routes/projects'
<<<<<<< HEAD
import ResultRouter from './routes/Tasks'
import collaborator from './routes/Manage_Organization'
import video from './routes/VideoRoutesTest'
import Admin from './routes/AdminDashboard'
=======
import collaborator from './routes/collaborator'
import contactRoutes from './routes/contact';

import adminRoutes from './routes/admin';


>>>>>>> 263cecb1

import ffmpegStatic from 'ffmpeg-static';
import ffmpeg from 'fluent-ffmpeg';

// Configurer le chemin de FFmpeg
if (ffmpegStatic) {
  ffmpeg.setFfmpegPath(ffmpegStatic);
}
const bootstrap = async () => {
  await mongo.connect()

  app.get('/', (req, res) => {
    res.status(200).send('Hello, world!')
  })

  app.get('/health', (req, res) => {
    res.status(204).end()
  })


  app.use('/auth', authRoutes)
  app.use('/api', projectsRouter);
  app.use('/Results', ResultRouter);

  app.use('/col', collaborator);
<<<<<<< HEAD
  app.use('/vid', video);
  app.use('/api/admin', Admin);
=======
  app.use('/contact', contactRoutes);
  app.use('/admin', adminRoutes);

>>>>>>> 263cecb1

  app.listen(PORT, () => {
    console.log(`✅ Server is listening on port: ${PORT}`)
  }).on('error', (err) => {
    process.exit(1);
  });
}

bootstrap()<|MERGE_RESOLUTION|>--- conflicted
+++ resolved
@@ -6,19 +6,10 @@
 import { PORT } from './constants/index'
 import authRoutes from './routes/auth'
 import projectsRouter from './routes/projects'
-<<<<<<< HEAD
 import ResultRouter from './routes/Tasks'
 import collaborator from './routes/Manage_Organization'
 import video from './routes/VideoRoutesTest'
 import Admin from './routes/AdminDashboard'
-=======
-import collaborator from './routes/collaborator'
-import contactRoutes from './routes/contact';
-
-import adminRoutes from './routes/admin';
-
-
->>>>>>> 263cecb1
 
 import ffmpegStatic from 'ffmpeg-static';
 import ffmpeg from 'fluent-ffmpeg';
@@ -27,6 +18,13 @@
 if (ffmpegStatic) {
   ffmpeg.setFfmpegPath(ffmpegStatic);
 }
+import collaborator from './routes/collaborator'
+import contactRoutes from './routes/contact';
+
+import adminRoutes from './routes/admin';
+
+
+
 const bootstrap = async () => {
   await mongo.connect()
 
@@ -44,14 +42,11 @@
   app.use('/Results', ResultRouter);
 
   app.use('/col', collaborator);
-<<<<<<< HEAD
   app.use('/vid', video);
   app.use('/api/admin', Admin);
-=======
   app.use('/contact', contactRoutes);
   app.use('/admin', adminRoutes);
 
->>>>>>> 263cecb1
 
   app.listen(PORT, () => {
     console.log(`✅ Server is listening on port: ${PORT}`)
