import dotenv from 'dotenv'
dotenv.config()

import app from './utils/app' // (server)
import mongo from './utils/mongo' // (database)
import { PORT } from './constants/index'
import authRoutes from './routes/auth'
import projectsRouter from './routes/projects'
<<<<<<< HEAD
import ResultRouter from './routes/Tasks'
=======
import collaborator from './routes/Manage_Organization'
import video from './routes/VideoRoutesTest'
import Admin from './routes/AdminDashboard'
>>>>>>> 9fecc71d

import ffmpegStatic from 'ffmpeg-static';
import ffmpeg from 'fluent-ffmpeg';

// Configurer le chemin de FFmpeg
if (ffmpegStatic) {
  ffmpeg.setFfmpegPath(ffmpegStatic);
}
const bootstrap = async () => {
  await mongo.connect()

  app.get('/', (req, res) => {
    res.status(200).send('Hello, world!')
  })

  app.get('/health', (req, res) => {
    res.status(204).end()
  })

  app.use('/auth', authRoutes)
  app.use('/api', projectsRouter);
<<<<<<< HEAD
  app.use('/Results', ResultRouter);

=======
  app.use('/col', collaborator);
  app.use('/vid', video);
  app.use('/api/admin', Admin);
>>>>>>> 9fecc71d

  app.listen(PORT, () => {
    console.log(`✅ Server is listening on port: ${PORT}`)
  }).on('error', (err) => {
    process.exit(1);
  });
}

bootstrap()<|MERGE_RESOLUTION|>--- conflicted
+++ resolved
@@ -6,13 +6,10 @@
 import { PORT } from './constants/index'
 import authRoutes from './routes/auth'
 import projectsRouter from './routes/projects'
-<<<<<<< HEAD
 import ResultRouter from './routes/Tasks'
-=======
 import collaborator from './routes/Manage_Organization'
 import video from './routes/VideoRoutesTest'
 import Admin from './routes/AdminDashboard'
->>>>>>> 9fecc71d
 
 import ffmpegStatic from 'ffmpeg-static';
 import ffmpeg from 'fluent-ffmpeg';
@@ -34,14 +31,11 @@
 
   app.use('/auth', authRoutes)
   app.use('/api', projectsRouter);
-<<<<<<< HEAD
   app.use('/Results', ResultRouter);
 
-=======
   app.use('/col', collaborator);
   app.use('/vid', video);
   app.use('/api/admin', Admin);
->>>>>>> 9fecc71d
 
   app.listen(PORT, () => {
     console.log(`✅ Server is listening on port: ${PORT}`)
