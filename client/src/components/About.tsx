<<<<<<< HEAD
import React from 'react'
import { MapPin, Phone, Mail } from 'lucide-react'
import { Link } from '@mui/material'
=======
import React from 'react';
import { MapPin, Phone, Mail } from 'lucide-react';
import { Link, Box, Typography } from '@mui/material';

>>>>>>> b947cc77
const About = () => {
  return (
    <Box component="footer" sx={{ backgroundColor: '#1f2937', color: '#d1d5db', width: '100%' }}>
      <Box sx={{ maxWidth: '1200px', margin: '0 auto', padding: { xs: '2rem 1rem', md: '4rem 1rem' } }}>
        <Box sx={{ display: 'flex', flexDirection: { xs: 'column', md: 'row' }, gap: '2rem' }}>
          {/* Tunisia Office */}
          <Box>
            <Typography variant="h6" sx={{ color: 'white' }}>Tunisian Location</Typography>
            <Box sx={{ display: 'flex', gap: '0.5rem', marginTop: '0.5rem' }}>
              <MapPin size={20} style={{ marginTop: '0.25rem' }} />
              <Typography variant="body2">
                Immeuble Gahbiche, 2ème étage<br />
                Av. la Perle du Sahel Khezama,<br />
                Sousse 4051, Tunisie
              </Typography>
            </Box>
            <Box sx={{ display: 'flex', alignItems: 'center', gap: '0.5rem', marginTop: '0.5rem' }}>
              <Phone size={20} />
              <Link href="tel:0021673205068" underline="hover" color="inherit">
                00 216 73 205 068
              </Link>
            </Box>
            <Box sx={{ display: 'flex', alignItems: 'center', gap: '0.5rem', marginTop: '0.5rem' }}>
              <Mail size={20} />
              <Link href="mailto:office@visionage-vfx.com" underline="hover" color="inherit">
                office@visionage-vfx.com
              </Link>
            </Box>
          </Box>

          {/* France Office */}
          <Box>
            <Typography variant="h6" sx={{ color: 'white' }}>France</Typography>
            <Box sx={{ display: 'flex', alignItems: 'center', gap: '0.5rem', marginTop: '0.5rem' }}>
              <Phone size={20} />
              <Link href="tel:0033614231085" underline="hover" color="inherit">
                00 33 6 14 23 10 85
              </Link>
            </Box>
            <Box sx={{ display: 'flex', alignItems: 'center', gap: '0.5rem', marginTop: '0.5rem' }}>
              <Mail size={20} />
              <Link href="mailto:eu@visionage-vfx.com" underline="hover" color="inherit">
                eu@visionage-vfx.com
              </Link>
            </Box>
          </Box>

          {/* South Korea Office */}
          <Box>
            <Typography variant="h6" sx={{ color: 'white' }}>South Korea</Typography>
            <Typography variant="body2" sx={{ marginTop: '0.5rem' }}>Hyejeong | VFX Coordinator</Typography>
            <Box sx={{ display: 'flex', alignItems: 'center', gap: '0.5rem', marginTop: '0.5rem' }}>
              <Mail size={20} />
              <Link href="mailto:korea@visionage-vfx.com" underline="hover" color="inherit">
                korea@visionage-vfx.com
              </Link>
            </Box>
          </Box>
        </Box>

        {/* HQ & Copyright */}
        <Box sx={{
          marginTop: '3rem',
          paddingTop: '2rem',
          borderTop: '1px solid #374151',
          display: 'flex',
          flexDirection: { xs: 'column', md: 'row' },
          justifyContent: 'space-between',
          alignItems: 'center',
          gap: '1rem',
        }}>
          <Typography variant="body2" align="center">
            <strong style={{ color: 'white' }}>Headquarter</strong> • Asma E.K | VFX Coordinator •{' '}
            <Link href="mailto:asma@visionage-vfx.com" underline="hover" color="inherit">
              asma@visionage-vfx.com
            </Link>
          </Typography>
          <Typography variant="body2" align="center">
            &copy; {new Date().getFullYear()} Visionage VFX. All rights reserved.
          </Typography>
        </Box>
      </Box>
    </Box>
  );
};

export default About;<|MERGE_RESOLUTION|>--- conflicted
+++ resolved
@@ -1,13 +1,7 @@
-<<<<<<< HEAD
-import React from 'react'
-import { MapPin, Phone, Mail } from 'lucide-react'
-import { Link } from '@mui/material'
-=======
 import React from 'react';
 import { MapPin, Phone, Mail } from 'lucide-react';
 import { Link, Box, Typography } from '@mui/material';
 
->>>>>>> b947cc77
 const About = () => {
   return (
     <Box component="footer" sx={{ backgroundColor: '#1f2937', color: '#d1d5db', width: '100%' }}>
