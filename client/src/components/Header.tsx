"use client";

<<<<<<< HEAD
import React, { MouseEventHandler, useEffect, useState} from "react";
=======
import React, { useState } from "react";
import { useNavigate } from 'react-router-dom';
import { useAuth } from 'contexts/AuthContext';
import ContactForm from 'components/contact/ContactForm';
>>>>>>> 263cecb1
import { 
  AppBar, 
  Toolbar, 
  Button, 
  IconButton, 
  Box, 
  Menu, 
  MenuItem, 
  Avatar, 
  Popover, 
  List, 
  ListItemButton,
  Typography,
  Modal
} from "@mui/material";
import { 
  KeyboardArrowDown, 
  
  Notifications, 
  ViewList, 
  Search,
  Business,
  Star,
  Language as LanguageIcon,
  Brightness4,
  Help,
  Logout
} from "@mui/icons-material";
import OnlineIndicator from 'components/OnlineIndicator';
import { useProject } from '../contexts/ProjectContext';
import { Link } from "react-router-dom"
 
export default function Header() {
  const { isLoggedIn, account, logout } = useAuth();
  const navigate = useNavigate();
  const { setSelectedProject } = useProject();
  const [projectsAnchorEl, setProjectsAnchorEl] = useState<null | HTMLElement>(null)
  const [anchorEl, setAnchorEl] = useState<null | HTMLElement>(null)
  const [popover, setPopover] = useState(false)
  const [projects, setProjects] = useState<{ id: string; name: string }[]>([])
  const [loading, setLoading] = useState(true)
  const [error, setError] = useState<string | null>(null)

<<<<<<< HEAD
  useEffect(() => {
    const fetchProjects = async () => {
      try {
        const response = await fetch("http://localhost:8080/api/projects")
        if (!response.ok) {
          throw new Error(`Failed to fetch projects: ${response.status}`)
        }
        const data = await response.json()
        setProjects(data)
      } catch (err) {
        console.error("❌ Fetch error:", err)
        setError(err instanceof Error ? err.message : 'Failed to fetch projects')
      } finally {
        setLoading(false)
      }
    }

    fetchProjects()
  }, [])
=======
  const [projectsAnchorEl, setProjectsAnchorEl] = useState<null | HTMLElement>(null);
  const [bookmarksAnchorEl, setBookmarksAnchorEl] = useState<null | HTMLElement>(null);
  const [anchorEl, setAnchorEl] = useState<null | HTMLElement>(null);
  const [popover, setPopover] = useState(false);
  const [projects] = useState<string[]>([]);
  const [loading] = useState(true);
  const [error] = useState<string | null>(null);
  const [openContact, setOpenContact] = useState(false);
>>>>>>> 263cecb1

  const openPopover: MouseEventHandler<HTMLButtonElement> = (e) => {
    setPopover(true)
    setAnchorEl(e.currentTarget)
  }

  const closePopover = () => {
    setPopover(false);
    setAnchorEl(null);
  };

  const handleLogout = () => {
    logout();
    closePopover();
  };

  return (
    <AppBar position="static" elevation={0} sx={{ bgcolor: "#2d3748", borderBottom: "1px solid #4a5568" }}>
      <Toolbar sx={{ justifyContent: "space-between", minHeight: "48px !important", px: 2 }}>
        {/* Left Navigation */}
        <Box sx={{ display: "flex", alignItems: "center", gap: 3 }}>
          <Button 
            endIcon={<KeyboardArrowDown sx={{ fontSize: "16px" }} />} 
            onClick={(e) => setProjectsAnchorEl(e.currentTarget)} 
            sx={{ 
              color: "#e2e8f0", 
              textTransform: "none", 
              fontSize: "14px", 
              fontWeight: 400, 
              "&:hover": { bgcolor: "rgba(255, 255, 255, 0.08)" } 
            }}
          >
            Projects
          </Button>
          <Menu 
            anchorEl={projectsAnchorEl} 
            open={Boolean(projectsAnchorEl)} 
            onClose={() => setProjectsAnchorEl(null)} 
            PaperProps={{ 
              sx: { 
                bgcolor: "#2d3748", 
                border: "1px solid #4a5568",
                maxHeight: 300,
                width: 200
              } 
            }}
          >

            {loading ? (
              <MenuItem sx={{ color: "#e2e8f0" }}>Loading projects...</MenuItem>
            ) : error ? (
              <MenuItem sx={{ color: "#e2e8f0" }}>Error loading projects</MenuItem>
            ) : projects.length === 0 ? (
              <MenuItem sx={{ color: "#e2e8f0" }}>No projects found</MenuItem>
            ) : (

              projects.map((project) => (
                <Link to="/Projects" key={project.id} style={{ textDecoration: 'none' }}>
                    <MenuItem
                      sx={{ color: "#e2e8f0" }}
                      onClick={() => {
                        setProjectsAnchorEl(null);
                        setSelectedProject(project);
                      }}
                    >
                      {project.name}
                    </MenuItem>
                    </Link>
                    )
                    )
                  )
                  }
          </Menu>

          <Button sx={{ color: "#e2e8f0", textTransform: "none", fontSize: "14px", fontWeight: 400, "&:hover": { bgcolor: "rgba(255, 255, 255, 0.08)" } }}>
            About Us
          </Button>
          
        </Box>

        {/* Right Icons */}
        <Box sx={{ display: "flex", alignItems: "center", gap: 1 }}>
          <IconButton size="small" sx={{ color: "#a0aec0", "&:hover": { bgcolor: "rgba(255, 255, 255, 0.08)", color: "#e2e8f0" } }}>
            <Notifications sx={{ fontSize: "18px" }} />
          </IconButton>

          <IconButton size="small" sx={{ color: "#a0aec0", "&:hover": { bgcolor: "rgba(255, 255, 255, 0.08)", color: "#e2e8f0" } }}>
            <ViewList sx={{ fontSize: "18px" }} />
          </IconButton>

          <IconButton size="small" sx={{ color: "#a0aec0", "&:hover": { bgcolor: "rgba(255, 255, 255, 0.08)", color: "#e2e8f0" } }}>
            <Search sx={{ fontSize: "18px" }} />
          </IconButton>

          <IconButton onClick={openPopover}>
            <OnlineIndicator online={isLoggedIn}>
              <Avatar sx={{ width: 28, height: 28, bgcolor: "#4299e1", fontSize: "12px", marginLeft: 1 }} src={account?.name || ''} alt={account?.name || 'Guest'}>
                {account?.name ? account.name[0].toUpperCase() : 'G'}
              </Avatar>
            </OnlineIndicator>
          </IconButton>

          <Popover
            anchorEl={anchorEl}
            open={popover}
            onClose={closePopover}
            anchorOrigin={{ vertical: "bottom", horizontal: "right" }}
            transformOrigin={{ vertical: "top", horizontal: "right" }}
            PaperProps={{
              sx: {
                bgcolor: "#1a202c",
                border: "1px solid #2d3748",
                borderRadius: "8px",
                minWidth: "280px",
                boxShadow: "0 10px 25px rgba(0, 0, 0, 0.5)"
              }
            }}
          >
            <Box sx={{ p: 0 }}>
              {isLoggedIn ? (
                <List sx={{ py: 1 }}>
                  <Box sx={{ display: 'flex', flexDirection: 'column', alignItems: 'center', gap: 1, py: 3, px: 2, borderBottom: "1px solid #2d3748" }}>
                    <Avatar 
                      sx={{ width: 48, height: 48, bgcolor: "#4299e1", fontSize: "18px" }} 
                      alt={account?.name || 'Guest'}
                    >
                      {account?.name ? account.name[0].toUpperCase() : 'G'}
                    </Avatar>
                    <Typography variant="body1" sx={{ fontWeight: 600, color: "#e2e8f0", fontSize: "16px" }}>
                      {`${account?.name || "John"} ${account?.surname || "Doe"}`}
                    </Typography>
                    <Typography variant="body2" sx={{ color: "#a0aec0", fontSize: "14px" }}>
                      {account?.email || "ines.dahmani@esprit.tn"}
                    </Typography>
                    <Button
                      variant="text"
                      onClick={() => navigate('/account')}
                      sx={{ 
                        color: "#4299e1",
                        textTransform: "none",
                        fontSize: "14px",
                        fontWeight: 500,
                        "&:hover": { bgcolor: "rgba(66, 153, 225, 0.1)" }
                      }}
                    >
                      Account
                    </Button>
                  </Box>
<Modal
  open={openContact}
  onClose={() => setOpenContact(false)}
  aria-labelledby="contact-modal"
  aria-describedby="contact-form"
  sx={{
    display: 'flex',
    alignItems: 'center',
    justifyContent: 'center',
    backdropFilter: 'blur(2px)'
  }}
>
  <ContactForm 
    isOpen={openContact} 
    onClose={() => setOpenContact(false)} 
  />
</Modal>

                  <ListItemButton 
                    onClick={() => navigate('/organizations')}
                    sx={{ color: "#e2e8f0", "&:hover": { bgcolor: "rgba(255, 255, 255, 0.08)" }, py: 1.5 }}
                  >
                    <Business sx={{ fontSize: "20px", marginRight: 2, color: "#a0aec0" }} />
                    <Typography variant="body2" sx={{ fontSize: "14px" }}>
                      Manage organization
                    </Typography>
                  </ListItemButton>

                  <ListItemButton 
                    onClick={() => console.log('Upgrade to Review pro')}
                    sx={{ color: "#e2e8f0", "&:hover": { bgcolor: "rgba(255, 255, 255, 0.08)" }, py: 1.5 }}
                  >
                    <Star sx={{ fontSize: "20px", marginRight: 2, color: "#a0aec0" }} />
                    <Typography variant="body2" sx={{ fontSize: "14px" }}>
                      Upgrade to Review pro
                    </Typography>
                  </ListItemButton>

                  <ListItemButton 
                    onClick={() => console.log('Language')}
                    sx={{ color: "#e2e8f0", "&:hover": { bgcolor: "rgba(255, 255, 255, 0.08)" }, py: 1.5 }}
                  >
                    <LanguageIcon sx={{ fontSize: "20px", marginRight: 2, color: "#a0aec0" }} />
                    <Typography variant="body2" sx={{ fontSize: "14px" }}>
                      Language
                    </Typography>
                  </ListItemButton>

                  <ListItemButton 
                    onClick={() => console.log('Switch theme')}
                    sx={{ color: "#e2e8f0", "&:hover": { bgcolor: "rgba(255, 255, 255, 0.08)" }, py: 1.5 }}
                  >
                    <Brightness4 sx={{ fontSize: "20px", marginRight: 2, color: "#a0aec0" }} />
                    <Typography variant="body2" sx={{ fontSize: "14px" }}>
                      Switch theme
                    </Typography>
                  </ListItemButton>

                  <ListItemButton 
                    onClick={() => setOpenContact(true)}
                    sx={{ color: "#e2e8f0", "&:hover": { bgcolor: "rgba(255, 255, 255, 0.08)" }, py: 1.5 }}
                  >
                    <Help sx={{ fontSize: "20px", marginRight: 2, color: "#a0aec0" }} />
                    <Typography variant="body2" sx={{ fontSize: "14px" }}>
                      Help and support
                    </Typography>
                  </ListItemButton>

                  <ListItemButton 
                    onClick={handleLogout}
                    sx={{ color: "#e2e8f0", "&:hover": { bgcolor: "rgba(255, 255, 255, 0.08)" }, py: 1.5 }}
                  >
                    <Logout sx={{ fontSize: "20px", marginRight: 2, color: "#a0aec0" }} />
                    <Typography variant="body2" sx={{ fontSize: "14px" }}>
                      Sign out
                    </Typography>
                  </ListItemButton>
                </List>
              ) : (
                <List sx={{ py: 1 }}>
                  <ListItemButton 
                    onClick={() => navigate('/login')}
                    sx={{ color: "#e2e8f0", "&:hover": { bgcolor: "rgba(255, 255, 255, 0.08)" } }}
                  >
                    Login
                  </ListItemButton>
                  <ListItemButton 
                    onClick={() => navigate('/register')}
                    sx={{ color: "#e2e8f0", "&:hover": { bgcolor: "rgba(255, 255, 255, 0.08)" } }}
                  >
                    Register
                  </ListItemButton>
                </List>
              )}
            </Box>
          </Popover>
        </Box>
      </Toolbar>
    </AppBar>
  );
}<|MERGE_RESOLUTION|>--- conflicted
+++ resolved
@@ -1,13 +1,9 @@
 "use client";
 
-<<<<<<< HEAD
-import React, { MouseEventHandler, useEffect, useState} from "react";
-=======
-import React, { useState } from "react";
+import React, { MouseEventHandler, useEffect, useState } from "react";
 import { useNavigate } from 'react-router-dom';
 import { useAuth } from 'contexts/AuthContext';
 import ContactForm from 'components/contact/ContactForm';
->>>>>>> 263cecb1
 import { 
   AppBar, 
   Toolbar, 
@@ -44,14 +40,7 @@
   const { isLoggedIn, account, logout } = useAuth();
   const navigate = useNavigate();
   const { setSelectedProject } = useProject();
-  const [projectsAnchorEl, setProjectsAnchorEl] = useState<null | HTMLElement>(null)
-  const [anchorEl, setAnchorEl] = useState<null | HTMLElement>(null)
-  const [popover, setPopover] = useState(false)
-  const [projects, setProjects] = useState<{ id: string; name: string }[]>([])
-  const [loading, setLoading] = useState(true)
-  const [error, setError] = useState<string | null>(null)
-
-<<<<<<< HEAD
+
   useEffect(() => {
     const fetchProjects = async () => {
       try {
@@ -71,21 +60,19 @@
 
     fetchProjects()
   }, [])
-=======
+
   const [projectsAnchorEl, setProjectsAnchorEl] = useState<null | HTMLElement>(null);
-  const [bookmarksAnchorEl, setBookmarksAnchorEl] = useState<null | HTMLElement>(null);
   const [anchorEl, setAnchorEl] = useState<null | HTMLElement>(null);
   const [popover, setPopover] = useState(false);
-  const [projects] = useState<string[]>([]);
-  const [loading] = useState(true);
-  const [error] = useState<string | null>(null);
+  const [projects,setProjects] = useState<string[]>([]);
+  const [loading, setLoading] = useState(true);
+  const [error, setError] = useState<string | null>(null);
   const [openContact, setOpenContact] = useState(false);
->>>>>>> 263cecb1
-
-  const openPopover: MouseEventHandler<HTMLButtonElement> = (e) => {
-    setPopover(true)
-    setAnchorEl(e.currentTarget)
-  }
+
+  const openPopover = (e: React.MouseEvent<HTMLButtonElement>) => {
+    setPopover(true);
+    setAnchorEl(e.currentTarget);
+  };
 
   const closePopover = () => {
     setPopover(false);
