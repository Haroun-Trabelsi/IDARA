import 'styles/ReactWelcome.css'
<<<<<<< HEAD
import { ProjectProvider } from './contexts/ProjectContext';
import React from 'react';
import { BrowserRouter, Routes, Route } from 'react-router-dom';
import AuthModal from 'components/AuthModal';
import Header from 'components/Header';
import 'styles/ReactWelcome.css';
import About from 'components/About';
import ProjectManagementInterface from 'components/Projects';
import CollaboratorPage from 'components/HeaderComponents/CollaboratorPage';
import Login from 'components/HeaderComponents/Login';
import Error from 'components/HeaderComponents/error';
import Register from 'components/HeaderComponents/Register';
import CompletProfil from 'components/HeaderComponents/CompleteProfil';
import Account from 'components/HeaderComponents/Account';
import VerifyInbox from 'components/HeaderComponents/VerifyEmailPage';
import AdminDashboard from 'components/AdminDashboard/AdminDashboard';
import Video from 'components/Project-components/CompressVideo';
import Organizations from 'components/ManageOrganization/OrganizationPage';
import { AuthProvider } from 'contexts/AuthContext';
import AuthGuard from 'utils/AuthGuard';
import RoleGuard from 'utils/RoleGuard';

const DefaultLayout = ({ children }: { children: React.ReactNode }) => (
  <div className="min-h-screen flex flex-col bg-gray-900 text-gray-300 w-full">
    <Header />
    {children}
    <AuthModal />
    <About />
  </div>
);

const AdminLayout = ({ children }: { children: React.ReactNode }) => (
  <div className="min-h-screen bg-gray-900 text-gray-300 w-full">
    {children}
  </div>
);
=======
import About from 'components/About'
import ProjectManagementInterface from 'components/Projects'
import CollaboratorPage from 'components/HeaderComponents/CollaboratorPage'; // Ajouter cette importation
import Login from 'components/HeaderComponents/Login'; // Ajouter cette importation
import Error from 'components/HeaderComponents/error'; // Ajouter cette importation
import Register from 'components/HeaderComponents/Register'; // Ajouter cette importation
import CompletProfil from 'components/HeaderComponents/CompleteProfil'; // Ajouter cette importation
import Account from 'components/HeaderComponents/Account'; // Ajouter cette importation
import Organizations from 'components/HeaderComponents/OrganizationPage'; // Ajouter cette importation
import VerifyInbox from 'components/HeaderComponents/VerifyEmailPage'; // Ajouter cette importation
import ChatbotWidget from 'components/Chatbot/ChatbotWidget'
import DocumentationPage from 'pages/DocumentationPage'
import AdminMessages from 'components/admin/AdminMessages'


>>>>>>> 263cecb1

const App = () => {
  return (
    <ProjectProvider>
    <BrowserRouter>
      <AuthProvider>
        <Routes>
<<<<<<< HEAD
          
          <Route path="/" element={
            <DefaultLayout>
          <ProjectManagementInterface />
          </DefaultLayout>} />
=======
          <Route path="/" element={<ProjectManagementInterface />} />
          <Route path="/collaborator" element={<CollaboratorPage />} /> {/* Nouvelle route */}
          <Route path="/verify-email" element={<VerifyInbox />} /> {/* Nouvelle route */}

          <Route path="/Projects" element={<ProjectManagementInterface />} />
          <Route path="/login" element={<Login />} />
          <Route path="/register" element={<Register />} />
          <Route path="/CompleteProfil" element={<CompletProfil />} />
          <Route path="/Account" element={<Account />} />
          <Route path="/organizations" element={<Organizations />} />
          <Route path="/support" element={<DocumentationPage />} />

<Route path="/admin/messages" element={<AdminMessages />} />
>>>>>>> 263cecb1

          <Route path="/Projects" element={
            <DefaultLayout>
              <ProjectManagementInterface />
              </DefaultLayout>
            } />
          <Route
            path="/login"
            element={
              <DefaultLayout>
                <Login />
              </DefaultLayout>
            }
          />
          <Route
            path="/register"
            element={
              <DefaultLayout>
                <Register />
              </DefaultLayout>
            }
          />
          <Route
            path="/error"
            element={
              <DefaultLayout>
                <Error />
              </DefaultLayout>
            }
          />

<<<<<<< HEAD
          {/* Routes protégées avec AuthGuard (pour utilisateurs connectés) */}
          <Route
            path="/"
            element={
              <DefaultLayout>
                <AuthGuard>
                  <ProjectManagementInterface />
                </AuthGuard>
              </DefaultLayout>
            }
          />
          <Route
            path="/collaborator"
            element={
              <DefaultLayout>
                <AuthGuard>
                  <CollaboratorPage />
                </AuthGuard>
              </DefaultLayout>
            }
          />
          <Route
            path="/verify-email"
            element={
              <DefaultLayout>
                <AuthGuard>
                  <VerifyInbox />
                </AuthGuard>
              </DefaultLayout>
            }
          />
          <Route
            path="/Projects"
            element={
              <DefaultLayout>
                <AuthGuard>
                  <ProjectManagementInterface />
                </AuthGuard>
              </DefaultLayout>
            }
          />
          <Route
            path="/CompleteProfil"
            element={
              <DefaultLayout>
                <AuthGuard>
                  <CompletProfil />
                </AuthGuard>
              </DefaultLayout>
            }
          />
          <Route
            path="/Account"
            element={
              <DefaultLayout>
                <AuthGuard>
                  <Account />
                </AuthGuard>
              </DefaultLayout>
            }
          />
          <Route
            path="/organizations"
            element={
              <DefaultLayout>
                <AuthGuard>
                  <Organizations />
                </AuthGuard>
              </DefaultLayout>
            }
          />
          <Route
            path="/video"
            element={
              <DefaultLayout>
                <AuthGuard>
                  <Video />
                </AuthGuard>
              </DefaultLayout>
            }
          />
          <Route
            path="/AdminDashboard"
            element={
              <AdminLayout>
                <AuthGuard>
                  <RoleGuard isAdminRoute={true}>
                    <AdminDashboard />
                  </RoleGuard>
                </AuthGuard>
              </AdminLayout>
            }
          />
        </Routes>
        <AuthModal />
        </AuthProvider>
=======

                
        </Routes>
        <AuthModal />
        <About />
         <ChatbotWidget />
      </div>
>>>>>>> 263cecb1
    </BrowserRouter>
    </ProjectProvider>
  )
};

export default App;<|MERGE_RESOLUTION|>--- conflicted
+++ resolved
@@ -1,5 +1,4 @@
 import 'styles/ReactWelcome.css'
-<<<<<<< HEAD
 import { ProjectProvider } from './contexts/ProjectContext';
 import React from 'react';
 import { BrowserRouter, Routes, Route } from 'react-router-dom';
@@ -21,6 +20,9 @@
 import { AuthProvider } from 'contexts/AuthContext';
 import AuthGuard from 'utils/AuthGuard';
 import RoleGuard from 'utils/RoleGuard';
+import ChatbotWidget from 'components/Chatbot/ChatbotWidget'
+import DocumentationPage from 'pages/DocumentationPage'
+import AdminMessages from 'components/admin/AdminMessages'
 
 const DefaultLayout = ({ children }: { children: React.ReactNode }) => (
   <div className="min-h-screen flex flex-col bg-gray-900 text-gray-300 w-full">
@@ -36,23 +38,6 @@
     {children}
   </div>
 );
-=======
-import About from 'components/About'
-import ProjectManagementInterface from 'components/Projects'
-import CollaboratorPage from 'components/HeaderComponents/CollaboratorPage'; // Ajouter cette importation
-import Login from 'components/HeaderComponents/Login'; // Ajouter cette importation
-import Error from 'components/HeaderComponents/error'; // Ajouter cette importation
-import Register from 'components/HeaderComponents/Register'; // Ajouter cette importation
-import CompletProfil from 'components/HeaderComponents/CompleteProfil'; // Ajouter cette importation
-import Account from 'components/HeaderComponents/Account'; // Ajouter cette importation
-import Organizations from 'components/HeaderComponents/OrganizationPage'; // Ajouter cette importation
-import VerifyInbox from 'components/HeaderComponents/VerifyEmailPage'; // Ajouter cette importation
-import ChatbotWidget from 'components/Chatbot/ChatbotWidget'
-import DocumentationPage from 'pages/DocumentationPage'
-import AdminMessages from 'components/admin/AdminMessages'
-
-
->>>>>>> 263cecb1
 
 const App = () => {
   return (
@@ -60,33 +45,24 @@
     <BrowserRouter>
       <AuthProvider>
         <Routes>
-<<<<<<< HEAD
           
           <Route path="/" element={
             <DefaultLayout>
           <ProjectManagementInterface />
           </DefaultLayout>} />
-=======
-          <Route path="/" element={<ProjectManagementInterface />} />
-          <Route path="/collaborator" element={<CollaboratorPage />} /> {/* Nouvelle route */}
-          <Route path="/verify-email" element={<VerifyInbox />} /> {/* Nouvelle route */}
-
-          <Route path="/Projects" element={<ProjectManagementInterface />} />
-          <Route path="/login" element={<Login />} />
-          <Route path="/register" element={<Register />} />
-          <Route path="/CompleteProfil" element={<CompletProfil />} />
-          <Route path="/Account" element={<Account />} />
-          <Route path="/organizations" element={<Organizations />} />
-          <Route path="/support" element={<DocumentationPage />} />
-
-<Route path="/admin/messages" element={<AdminMessages />} />
->>>>>>> 263cecb1
 
           <Route path="/Projects" element={
             <DefaultLayout>
               <ProjectManagementInterface />
               </DefaultLayout>
             } />
+                      <Route path="/CompleteProfil" element={<CompletProfil />} />
+          <Route path="/Account" element={<Account />} />
+          <Route path="/organizations" element={<Organizations />} />
+          <Route path="/support" element={<DocumentationPage />} />
+<Route path="/admin/messages" element={<AdminMessages />} />
+
+          <Route path="/error" element={<Error />} />
           <Route
             path="/login"
             element={
@@ -112,7 +88,6 @@
             }
           />
 
-<<<<<<< HEAD
           {/* Routes protégées avec AuthGuard (pour utilisateurs connectés) */}
           <Route
             path="/"
@@ -207,19 +182,12 @@
             }
           />
         </Routes>
-        <AuthModal />
         </AuthProvider>
-=======
-
-                
-        </Routes>
-        <AuthModal />
+        </BrowserRouter>
+    </ProjectProvider>
         <About />
          <ChatbotWidget />
-      </div>
->>>>>>> 263cecb1
-    </BrowserRouter>
-    </ProjectProvider>
+    
   )
 };
 
