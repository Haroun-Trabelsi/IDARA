--- conflicted
+++ resolved
@@ -1,12 +1,5 @@
-<<<<<<< HEAD
-import React from 'react'
-import AuthModal from 'components/AuthModal'
-import Header from 'components/Header'
-import { BrowserRouter, Routes, Route } from 'react-router-dom'
 import 'styles/ReactWelcome.css'
 import { ProjectProvider } from './contexts/ProjectContext';
-import ProjectManagementInterface from 'components/Projects'
-=======
 import React from 'react';
 import { BrowserRouter, Routes, Route } from 'react-router-dom';
 import AuthModal from 'components/AuthModal';
@@ -42,7 +35,6 @@
     {children}
   </div>
 );
->>>>>>> 9fecc71d
 
 const App = () => {
   return (
@@ -50,7 +42,8 @@
     <BrowserRouter>
       <AuthProvider>
         <Routes>
-          {/* Routes publiques (pas besoin d'authentification) */}
+          <Route path="/" element={<ProjectManagementInterface />} />
+          <Route path="/Projects" element={<ProjectManagementInterface />} />
           <Route
             path="/login"
             element={
@@ -170,18 +163,11 @@
             }
           />
         </Routes>
-<<<<<<< HEAD
         <AuthModal />
-      </div>
+        </AuthProvider>
     </BrowserRouter>
     </ProjectProvider>
   )
-}
-=======
-      </AuthProvider>
-    </BrowserRouter>
-  );
 };
->>>>>>> 9fecc71d
 
 export default App;