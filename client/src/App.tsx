import 'styles/ReactWelcome.css';
import { ProjectProvider } from './contexts/ProjectContext';
import React from 'react';
import { BrowserRouter, Routes, Route } from 'react-router-dom';
import AuthModal from 'components/AuthModal';
import Header from 'components/Header';
import About from 'components/About';
import ProjectManagementInterface from 'components/Projects';
import Login from 'components/Auth/Login';
import Error from 'components/error';
import Register from 'components/Auth/Register';
import CompletProfil from 'components/Auth/CompleteProfil';
import Account from 'components/ManageAccount/Account';
import VerifyInbox from 'components/Auth/VerifyEmailPage';
import AdminDashboard from 'components/AdminDashboard/AdminDashboard';
import Video from 'components/Project-components/CompressVideo';
import Organizations from 'components/ManageOrganization/OrganizationPage';
import { AuthProvider } from 'contexts/AuthContext';
import AuthGuard from 'utils/AuthGuard';
import RoleGuard from 'utils/RoleGuard';
import ChatbotWidget from 'components/Chatbot/ChatbotWidget';
import DocumentationPage from 'pages/DocumentationPage';
import AdminMessages from 'components/admin/AdminMessages';


import ResetPasswordPage from 'components/Auth/ResetPasswordPage';
import CheckEmailPage from 'components/Auth/ResetPwdCheckEmailPage';

import RegisterStaticPage from 'components/Auth/RegisterStaticPage';

const DefaultLayout = ({ children }: { children: React.ReactNode }) => (
  <div className="min-h-screen flex flex-col bg-gray-900 text-gray-300 w-full">
    <Header />
    {children}
    <AuthModal />
    <About /> {/* Contient le footer */}
    <ChatbotWidget /> {/* Ajouté ici pour les pages avec DefaultLayout */}
  </div>
);

const AdminLayout = ({ children }: { children: React.ReactNode }) => (
  <div className="min-h-screen bg-gray-900 text-gray-300 w-full">
    {children}
    <ChatbotWidget /> {/* Ajouté ici pour les pages avec AdminLayout */}
  </div>
);

const PublicLayout = ({ children }: { children: React.ReactNode }) => (
  <div className="min-h-screen flex items-center justify-center bg-gray-900 text-gray-300 w-full">
    {children}
  </div>
);

const App = () => {
  return (
    <ProjectProvider>
      <BrowserRouter>
        <AuthProvider>
          <Routes>
            {/* Routes publiques sans Header, Footer, ni Chatbot */}
            <Route
              path="/login"
              element={
                <PublicLayout>
                  <Login />
                </PublicLayout>
              }
            />
            <Route
              path="/register"
              element={
                <PublicLayout>
                  <Register />
                </PublicLayout>
              }
            />
            <Route
              path="/error"
              element={
                <PublicLayout>
                  <Error />
                </PublicLayout>
              }
            />
<Route
  path="/check-email"
  element={
    <PublicLayout>
      <CheckEmailPage />
    </PublicLayout>
  }
/>


<Route
  path="/RegisterStaticPage"
  element={
    <PublicLayout>
      <RegisterStaticPage />
    </PublicLayout>
  }
/>
<Route
  path="/reset-password/:token"
  element={
    <PublicLayout>
      <ResetPasswordPage />
    </PublicLayout>
  }
/>
            {/* Routes protégées avec AuthGuard (pour utilisateurs connectés) */}
            <Route
              path="/"
              element={
                <DefaultLayout>
                  <AuthGuard>
                    <ProjectManagementInterface />
                  </AuthGuard>
                </DefaultLayout>
              }
            />
            <Route
              path="/Projects"
              element={
                <DefaultLayout>
                  <AuthGuard>
                    <ProjectManagementInterface />
                  </AuthGuard>
                </DefaultLayout>
              }
            />
            <Route
              path="/support"
              element={
                <DefaultLayout>
                  <DocumentationPage />
                </DefaultLayout>
              }
            />
            <Route
              path="/admin/messages"
              element={
                <DefaultLayout>
                  <AdminMessages />
                </DefaultLayout>
              }
            />
            <Route
              path="/verify-email"
              element={
                <PublicLayout>
                  <AuthGuard>
                    <VerifyInbox />
                  </AuthGuard>
                </PublicLayout>
              }
            />
            <Route
              path="/CompleteProfil"
              element={
                <PublicLayout>
                  <AuthGuard>
                    <CompletProfil />
                  </AuthGuard>
                </PublicLayout>
              }
            />
            <Route
              path="/Account"
              element={
                <DefaultLayout>
                  <AuthGuard>
                    <Account />
                  </AuthGuard>
                </DefaultLayout>
              }
            />
            <Route
              path="/organizations"
              element={
                <DefaultLayout>
                  <AuthGuard>
                    <Organizations />
                  </AuthGuard>
                </DefaultLayout>
              }
            />
            <Route
              path="/video"
              element={
                <DefaultLayout>
                  <AuthGuard>
                    <Video />
                  </AuthGuard>
                </DefaultLayout>
              }
            />
            <Route
              path="/AdminDashboard"
              element={
                <AdminLayout>
                  <AuthGuard>
                    <RoleGuard isAdminRoute={true}>
                      <AdminDashboard />
                    </RoleGuard>
                  </AuthGuard>
                </AdminLayout>
              }
            />
          </Routes>
        </AuthProvider>
<<<<<<< HEAD
      </BrowserRouter>
    </ProjectProvider>
  );
=======
        </BrowserRouter>
      </ProjectProvider>
    <ChatbotWidget />
    </>
  )
>>>>>>> b947cc77
};

export default App;<|MERGE_RESOLUTION|>--- conflicted
+++ resolved
@@ -61,17 +61,17 @@
             <Route
               path="/login"
               element={
-                <PublicLayout>
+                <DefaultLayout>
                   <Login />
-                </PublicLayout>
+                </DefaultLayout>
               }
             />
             <Route
               path="/register"
               element={
-                <PublicLayout>
+                <DefaultLayout>
                   <Register />
-                </PublicLayout>
+                </DefaultLayout>
               }
             />
             <Route
@@ -148,11 +148,9 @@
             <Route
               path="/verify-email"
               element={
-                <PublicLayout>
-                  <AuthGuard>
+                <DefaultLayout>
                     <VerifyInbox />
-                  </AuthGuard>
-                </PublicLayout>
+                </DefaultLayout>
               }
             />
             <Route
@@ -209,17 +207,9 @@
             />
           </Routes>
         </AuthProvider>
-<<<<<<< HEAD
       </BrowserRouter>
     </ProjectProvider>
   );
-=======
-        </BrowserRouter>
-      </ProjectProvider>
-    <ChatbotWidget />
-    </>
-  )
->>>>>>> b947cc77
 };
 
 export default App;